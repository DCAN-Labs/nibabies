"""Anatomical surface projections"""

import typing as ty

import templateflow.api as tf
from nipype.interfaces import freesurfer as fs
from nipype.interfaces import io as nio
from nipype.interfaces import utility as niu
from nipype.pipeline import engine as pe
from niworkflows.engine.workflows import LiterateWorkflow
from niworkflows.interfaces.freesurfer import (
    PatchedLTAConvert as LTAConvert,
)
from niworkflows.interfaces.freesurfer import (
    PatchedRobustRegister as RobustRegister,
)
from niworkflows.interfaces.patches import FreeSurferSource
from smriprep.interfaces.freesurfer import MakeMidthickness
from smriprep.interfaces.workbench import SurfaceResample
from smriprep.workflows.surfaces import _extract_fs_fields

SURFACE_INPUTS = [
    't1w',
    't2w',
    'flair',
    'skullstripped_t1',
    'subjects_dir',
    'subject_id',
    # Customize aseg
    'in_aseg',
    'in_mask',
]
SURFACE_OUTPUTS = [
    'subjects_dir',
    'subject_id',
    'anat2fsnative_xfm',
    'fsnative2anat_xfm',
]


def init_mcribs_surface_recon_wf(
    *,
    omp_nthreads: int,
    use_aseg: bool,
    use_mask: bool,
    precomputed: dict,
    mcribs_dir: str | None = None,
    name: str = 'mcribs_surface_recon_wf',
):
    """
    Reconstruct cortical surfaces using the M-CRIB-S pipeline.

    This workflow injects a precomputed segmentation into the M-CRIB-S pipeline, bypassing the
    DrawEM segmentation step that is normally performed.
    """
    from niworkflows.interfaces.nibabel import MapLabels, ReorientImage

    from nibabies.interfaces.mcribs import MCRIBReconAll

    if not use_aseg:
        raise NotImplementedError(
            'A previously computed segmentation is required for the M-CRIB-S workflow.'
        )

    inputnode = pe.Node(niu.IdentityInterface(fields=SURFACE_INPUTS), name='inputnode')
    outputnode = pe.Node(niu.IdentityInterface(fields=SURFACE_OUTPUTS), name='outputnode')

    workflow = LiterateWorkflow(name=name)
    workflow.__desc__ = (
        'Brain surfaces were reconstructed with a modified `MCRIBReconAll` [M-CRIB-S, @mcribs]'
        'workflow, using the reference T2w and a pre-computed anatomical segmentation'
    )

<<<<<<< HEAD
# dictionary to map labels from FS to M-CRIB-S
    aseg2mcrib = {
        1: 21,
=======
    # mapping of labels from FS to M-CRIB-S
    fs2mcribs = {
>>>>>>> ff3f8158
        2: 51,
        3: 21,
        4: 49,
        5: 0,
        6: 17,
        7: 17,
        8: 17,
        10: 43,
        11: 41,
        12: 47,
        13: 47,
        14: 114,
        15: 0,
        16: 19,
        17: 1,
        18: 3,
        24: 83,
        26: 41,
        28: 45,
        30: 51,
        31: 49,
        41: 52,
        42: 20,
        43: 50,
        44: 0,
        46: 18,
        47: 18,
        49: 42,
        50: 40,
        51: 46,
        52: 46,
        53: 2,
        54: 4,
        58: 40,
        60: 44,
        62: 25,
        63: 50,
        77: 51,
        85: 21,
        172: 172,
        253: 48
    }
    fs_to_mcribs = pe.Node(MapLabels(mappings=fs2mcribs), name='fs_to_mcribs')

    t2w_las = pe.Node(ReorientImage(target_orientation='LAS'), name='t2w_las')
    seg_las = t2w_las.clone(name='seg_las')

    mcribs_recon = pe.Node(
        MCRIBReconAll(
            surfrecon=True,
            surfrecon_method='Deformable',
            join_thresh=1.0,
            fast_collision=True,
            nthreads=omp_nthreads,
        ),
        name='mcribs_recon',
        mem_gb=5,
    )
    if mcribs_dir:
        mcribs_recon.inputs.outdir = mcribs_dir
        mcribs_recon.config = {'execution': {'remove_unnecessary_outputs': False}}

    if use_mask:
        # If available, dilated mask and use in recon-neonatal-cortex
        from niworkflows.interfaces.morphology import BinaryDilation

        mask_dil = pe.Node(BinaryDilation(radius=3), name='mask_dil')
        mask_las = t2w_las.clone(name='mask_las')
        workflow.connect([
            (inputnode, mask_dil, [('in_mask', 'in_mask')]),
            (mask_dil, mask_las, [('out_mask', 'in_file')]),
            (mask_las, mcribs_recon, [('out_file', 'mask_file')]),
        ])  # fmt:skip

    mcribs_postrecon = pe.Node(
        MCRIBReconAll(autorecon_after_surf=True, nthreads=omp_nthreads),
        name='mcribs_postrecon',
        mem_gb=5,
    )

    fssource = pe.Node(FreeSurferSource(), name='fssource', run_without_submitting=True)
    midthickness_wf = init_make_midthickness_wf(omp_nthreads=omp_nthreads)

    workflow.connect([
        (inputnode, t2w_las, [('t2w', 'in_file')]),
        (inputnode, fs_to_mcribs, [('in_aseg', 'in_file')]),
        (fs_to_mcribs, seg_las, [('out_file', 'in_file')]),
        (inputnode, mcribs_recon, [
            ('subjects_dir', 'subjects_dir'),
            ('subject_id', 'subject_id')]),
        (t2w_las, mcribs_recon, [('out_file', 't2w_file')]),
        (seg_las, mcribs_recon, [('out_file', 'segmentation_file')]),
        (inputnode, mcribs_postrecon, [
            ('subjects_dir', 'subjects_dir'),
            ('subject_id', 'subject_id')]),
        (mcribs_recon, mcribs_postrecon, [('mcribs_dir', 'outdir')]),
        (mcribs_postrecon, fssource, [('subjects_dir', 'subjects_dir')]),
        (mcribs_postrecon, midthickness_wf, [('subjects_dir', 'inputnode.subjects_dir')]),
        (inputnode, fssource, [('subject_id', 'subject_id')]),
        (inputnode, midthickness_wf, [('subject_id', 'inputnode.subject_id')]),
        (fssource, midthickness_wf, [
            ('white', 'inputnode.white'),
            ('graymid', 'inputnode.graymid'),
        ]),
        (midthickness_wf, outputnode, [
            ('outputnode.subjects_dir', 'subjects_dir'),
            ('outputnode.subject_id', 'subject_id'),
        ]),
    ])  # fmt:skip

    if 'fsnative' not in precomputed.get('transforms', {}):
        fsnative2anat_xfm = pe.Node(
            RobustRegister(auto_sens=True, est_int_scale=True),
            name='fsnative2anat_xfm',
        )
        anat2fsnative_xfm = pe.Node(
            LTAConvert(out_lta=True, invert=True),
            name='anat2fsnative_xfm',
        )
        workflow.connect([
            (inputnode, fsnative2anat_xfm, [('t2w', 'target_file')]),
            (fssource, fsnative2anat_xfm, [('T2', 'source_file')]),
            (fsnative2anat_xfm, outputnode, [('out_reg_file', 'fsnative2anat_xfm')]),
            (fsnative2anat_xfm, anat2fsnative_xfm, [('out_reg_file', 'in_lta')]),
            (anat2fsnative_xfm, outputnode, [('out_lta', 'anat2fsnative_xfm')]),
        ])  # fmt:skip

    return workflow


def init_mcribs_dhcp_wf(*, name='mcribs_dhcp_wf'):
    """
    Generate GIFTI registration files to dhcp (42-week) space.

    Note: The dhcp template was derived from the Conte69 atlas,
    and maps reasonably well to fsLR.
    """
    from smriprep.interfaces.workbench import SurfaceSphereProjectUnproject

    workflow = LiterateWorkflow(name=name)

    inputnode = pe.Node(
        niu.IdentityInterface(['sphere_reg', 'sulc']),
        name='inputnode',
    )
    outputnode = pe.Node(
        niu.IdentityInterface(['sphere_reg_dhcpAsym']),
        name='outputnode',
    )

    # SurfaceSphereProjectUnProject
    # project to 41k dHCP atlas sphere
    #   - sphere-in: Individual native sphere in surf directory registered to 41k atlas sphere
    #   - sphere-to: the 41k atlas sphere, in the fsaverage directory
    #   - sphere-unproject-from: 41k atlas sphere registered to dHCP 42wk sphere,
    #                            in the fsaverage directory
    #   - sphere-out: lh.sphere.reg2.dHCP42.native.surf.gii
    project_unproject = pe.MapNode(
        SurfaceSphereProjectUnproject(),
        iterfield=['sphere_in', 'sphere_project_to', 'sphere_unproject_from'],
        name='project_unproject',
    )
    project_unproject.inputs.sphere_project_to = [
        str(
            tf.get(
                'fsaverage',
                density='41k',
                hemi=hemi,
                desc=None,
                suffix='sphere',
                extension='.surf.gii',
            )
        )
        for hemi in 'LR'
    ]

    project_unproject.inputs.sphere_unproject_from = [  # TODO: Use symmetric template
        str(
            tf.get(
                'dhcpAsym',
                space='fsaverage',
                hemi=hemi,
                density='41k',
                desc='reg',
                suffix='sphere',
                extension='.surf.gii',
                raise_empty=True,
            )
        )
        for hemi in 'LR'
    ]

    workflow.connect([
        (inputnode, project_unproject, [('sphere_reg', 'sphere_in')]),
        (project_unproject, outputnode, [('sphere_out', 'sphere_reg_dhcpAsym')]),
    ])  # fmt:skip

    return workflow


def init_infantfs_surface_recon_wf(
    *,
    age_months: int,
    precomputed: dict,
    omp_nthreads: int,
    use_aseg: bool = False,
    name: str = 'infantfs_surface_recon_wf',
):
    from nibabies.interfaces.freesurfer import InfantReconAll

    workflow = LiterateWorkflow(name=name)
    inputnode = pe.Node(niu.IdentityInterface(fields=SURFACE_INPUTS), name='inputnode')
    outputnode = pe.Node(niu.IdentityInterface(fields=SURFACE_OUTPUTS), name='outputnode')

    desc = (
        'Brain surfaces were reconstructed using `infant_recon_all` [FreeSurfer '
        f'{fs.Info().looseversion() or "<ver>"}, RRID:SCR_001847, @infantfs], '
        'using the reference T1w'
    )
    desc += '.' if not use_aseg else ' and a pre-computed anatomical segmentation.'
    workflow.__desc__ = desc

    gen_recon_outdir = pe.Node(niu.Function(function=_gen_recon_dir), name='gen_recon_outdir')

    # inject the intensity-normalized skull-stripped t1w from the brain extraction workflow
    recon = pe.Node(InfantReconAll(age=age_months), name='reconall')
    if use_aseg:
        workflow.connect(inputnode, 'in_aseg', recon, 'aseg_file')

    fssource = pe.Node(FreeSurferSource(), name='fssource', run_without_submitting=True)
    midthickness_wf = init_make_midthickness_wf(omp_nthreads=omp_nthreads)

    workflow.connect([
        (inputnode, gen_recon_outdir, [
            ('subjects_dir', 'subjects_dir'),
            ('subject_id', 'subject_id'),
        ]),
        (inputnode, recon, [
            ('skullstripped_t1', 'mask_file'),
            ('subject_id', 'subject_id'),
        ]),
        (gen_recon_outdir, recon, [
            ('out', 'outdir'),
        ]),
        (recon, fssource, [
            ('subject_id', 'subject_id'),
            (('outdir', _parent), 'subjects_dir'),
        ]),
        (recon, midthickness_wf, [
            ('subject_id', 'inputnode.subject_id'),
            (('outdir', _parent), 'inputnode.subjects_dir'),
        ]),
        (fssource, midthickness_wf, [
            ('white', 'inputnode.white'),
            ('graymid', 'inputnode.graymid'),
        ]),
        (midthickness_wf, outputnode, [
            ('outputnode.subjects_dir', 'subjects_dir'),
            ('outputnode.subject_id', 'subject_id'),
        ])
    ])  # fmt:skip

    if 'fsnative' not in precomputed.get('transforms', {}):
        fsnative2anat_xfm = pe.Node(
            RobustRegister(auto_sens=True, est_int_scale=True),
            name='fsnative2anat_xfm',
        )
        anat2fsnative_xfm = pe.Node(
            LTAConvert(out_lta=True, invert=True),
            name='anat2fsnative_xfm',
        )
        workflow.connect([
            (inputnode, fsnative2anat_xfm, [('skullstripped_t1', 'target_file')]),
            (fssource, fsnative2anat_xfm, [
                (('norm', _replace_mgz), 'source_file'),
            ]),
            (fsnative2anat_xfm, anat2fsnative_xfm, [('out_reg_file', 'in_lta')]),
            (fsnative2anat_xfm, outputnode, [
                ('out_reg_file', 'fsnative2anat_xfm'),
            ]),
            (anat2fsnative_xfm, outputnode, [
                ('out_lta', 'anat2fsnative_xfm'),
            ]),
        ])  # fmt:skip

    return workflow


def init_make_midthickness_wf(
    *, omp_nthreads: int, name: str = 'make_midthickness_wf'
) -> pe.Workflow:
    """
    Standalone workflow to create and save cortical midthickness, derived from
    the generated white / graymid surfaces.
    """

    workflow = pe.Workflow(name=name)
    inputnode = pe.Node(
        niu.IdentityInterface(fields=['subject_id', 'subjects_dir', 'white', 'graymid']),
        name='inputnode',
    )
    outputnode = pe.Node(
        niu.IdentityInterface(fields=['subject_id', 'subjects_dir']),
        name='outputnode',
    )

    midthickness = pe.MapNode(
        MakeMidthickness(thickness=True, distance=0.5, out_name='midthickness'),
        iterfield='in_file',
        name='midthickness',
        n_procs=min(omp_nthreads, 12),
    )
    save_midthickness = pe.Node(nio.DataSink(parameterization=False), name='save_midthickness')

    sync = pe.Node(
        niu.Function(
            function=_extract_fs_fields,
            output_names=['subjects_dir', 'subject_id'],
        ),
        name='sync',
    )

    workflow.connect([
        (inputnode, midthickness, [
            ('white', 'in_file'),
            ('graymid', 'graymid'),
        ]),
        (midthickness, save_midthickness, [('out_file', 'surf.@graymid')]),
        (inputnode, save_midthickness, [
            ('subjects_dir', 'base_directory'),
            ('subject_id', 'container'),
        ]),
        (save_midthickness, sync, [('out_file', 'filenames')]),
        (sync, outputnode, [
            ('subjects_dir', 'subjects_dir'),
            ('subject_id', 'subject_id'),
        ]),
    ])  # fmt:skip
    return workflow


def init_resample_midthickness_dhcp_wf(
    grayord_density: ty.Literal['91k', '170k'],
    name: str = 'resample_midthickness_wf',
):
    """
    Resample subject midthickness surface to specified density.

    Workflow Graph
        .. workflow::
            :graph2use: colored
            :simple_form: yes

            from nibabies.workflows.anatomical.surfaces import init_resample_midthickness_wf
            wf = init_resample_midthickness_wf(grayord_density="91k")

    Parameters
    ----------
    grayord_density : :obj:`str`
        Either `91k` or `170k`, representing the total of vertices or *grayordinates*.
    name : :obj:`str`
        Unique name for the subworkflow (default: ``"resample_midthickness_wf"``)

    Inputs
    ------
    midthickness
        GIFTI surface mesh corresponding to the midthickness surface
    sphere_reg_fsLR
        GIFTI surface mesh corresponding to the subject's fsLR registration sphere

    Outputs
    -------
    midthickness
        GIFTI surface mesh corresponding to the midthickness surface, resampled to fsLR
    """
    workflow = LiterateWorkflow(name=name)

    fslr_density = '32k' if grayord_density == '91k' else '59k'

    inputnode = pe.Node(
        niu.IdentityInterface(fields=['midthickness', 'sphere_reg_fsLR']),
        name='inputnode',
    )

    outputnode = pe.Node(niu.IdentityInterface(fields=['midthickness_fsLR']), name='outputnode')

    resampler = pe.MapNode(
        SurfaceResample(method='BARYCENTRIC'),
        iterfield=['surface_in', 'current_sphere', 'new_sphere'],
        name='resampler',
    )
    resampler.inputs.new_sphere = [
        str(
            tf.get(
                template='dhcpAsym',
                cohort='42',
                density=fslr_density,
                suffix='sphere',
                hemi=hemi,
                space=None,
                extension='.surf.gii',
            )
        )
        for hemi in ['L', 'R']
    ]

    workflow.connect([
        (inputnode, resampler, [
            ('midthickness', 'surface_in'),
            ('sphere_reg_fsLR', 'current_sphere'),
        ]),
        (resampler, outputnode, [('surface_out', 'midthickness_fsLR')]),
    ])  # fmt:skip

    return workflow


def _parent(p):
    from pathlib import Path

    return str(Path(p).parent)


def _gen_recon_dir(subjects_dir, subject_id):
    from pathlib import Path

    p = Path(subjects_dir) / subject_id
    p.mkdir(parents=True, exist_ok=True)
    return str(p)


def _replace_mgz(in_file):
    return in_file.replace('.mgz', '.nii.gz')<|MERGE_RESOLUTION|>--- conflicted
+++ resolved
@@ -71,14 +71,9 @@
         'workflow, using the reference T2w and a pre-computed anatomical segmentation'
     )
 
-<<<<<<< HEAD
-# dictionary to map labels from FS to M-CRIB-S
-    aseg2mcrib = {
-        1: 21,
-=======
     # mapping of labels from FS to M-CRIB-S
     fs2mcribs = {
->>>>>>> ff3f8158
+        1: 21,
         2: 51,
         3: 21,
         4: 49,
