# emacs: -*- mode: python; py-indent-offset: 4; indent-tabs-mode: nil -*-
# vi: set ft=python sts=4 ts=4 sw=4 et:
"""
Resampling workflows
++++++++++++++++++++

.. autofunction:: init_bold_surf_wf
.. autofunction:: init_bold_std_trans_wf
.. autofunction:: init_bold_preproc_trans_wf

"""
from __future__ import annotations

import typing as ty

import templateflow.api as tf
from nipype import Function
from nipype.interfaces import freesurfer as fs
from nipype.interfaces import fsl
from nipype.interfaces import utility as niu
from nipype.pipeline import engine as pe
from niworkflows.interfaces.fixes import FixHeaderApplyTransforms as ApplyTransforms
from niworkflows.interfaces.freesurfer import MedialNaNs
from niworkflows.interfaces.workbench import MetricDilate, MetricMask, MetricResample

from nibabies.config import DEFAULT_MEMORY_MIN_GB
from nibabies.data import load_resource

if ty.TYPE_CHECKING:
    from niworkflows.utils.spaces import SpatialReferences


def init_bold_surf_wf(
    *,
    mem_gb: float,
    surface_spaces: list,
    medial_surface_nan: bool,
    surface_recon_method: str,
    name: str = "bold_surf_wf",
):
    """
    Sample functional images to FreeSurfer surfaces.

    For each vertex, the cortical ribbon is sampled at six points (spaced 20% of thickness apart)
    and averaged.

    Outputs are in GIFTI format.

    Workflow Graph
        .. workflow::
            :graph2use: colored
            :simple_form: yes

            from fmriprep.workflows.bold import init_bold_surf_wf
            wf = init_bold_surf_wf(mem_gb=0.1,
                                   surface_spaces=['fsnative', 'fsaverage5'],
                                   medial_surface_nan=False)

    Parameters
    ----------
    surface_spaces : :obj:`list`
        List of FreeSurfer surface-spaces (either ``fsaverage{3,4,5,6,}`` or ``fsnative``)
        the functional images are to be resampled to.
        For ``fsnative``, images will be resampled to the individual subject's
        native surface.
    medial_surface_nan : :obj:`bool`
        Replace medial wall values with NaNs on functional GIFTI files

    Inputs
    ------
    source_file
        Motion-corrected BOLD series in T1w space
    subjects_dir
        FreeSurfer SUBJECTS_DIR
    subject_id
        FreeSurfer subject ID
    t1w2fsnative_xfm
        LTA-style affine matrix translating from T1w to FreeSurfer-conformed subject space

    Outputs
    -------
    surfaces
        BOLD series, resampled to FreeSurfer surfaces

    """
    from nipype.interfaces.io import FreeSurferSource
    from niworkflows.engine.workflows import LiterateWorkflow as Workflow
    from niworkflows.interfaces.surf import GiftiSetAnatomicalStructure

    workflow = Workflow(name=name)
    workflow.__desc__ = """\
The BOLD time-series were resampled onto the following surfaces
(FreeSurfer reconstruction nomenclature):
{out_spaces}
""".format(
        out_spaces=", ".join(["*%s*" % s for s in surface_spaces]),
    )

    inputnode = pe.Node(
        niu.IdentityInterface(
            fields=[
                "source_file",
                "subject_id",
                "subjects_dir",
                "t1w2fsnative_xfm",
            ]
        ),
        name="inputnode",
    )

    itersource = pe.Node(niu.IdentityInterface(fields=["target"]), name="itersource")
    itersource.iterables = [("target", surface_spaces)]

    get_fsnative = pe.Node(FreeSurferSource(), name="get_fsnative", run_without_submitting=True)

    def select_target(subject_id, space):
        """Get the target subject ID, given a source subject ID and a target space."""
        return subject_id if space == "fsnative" else space

    targets = pe.Node(
        niu.Function(function=select_target),
        name="targets",
        run_without_submitting=True,
        mem_gb=DEFAULT_MEMORY_MIN_GB,
    )

    # Rename the source file to the output space to simplify naming later
    rename_src = pe.Node(
        niu.Rename(format_string="%(subject)s", keep_ext=True),
        name="rename_src",
        run_without_submitting=True,
        mem_gb=DEFAULT_MEMORY_MIN_GB,
    )

    itk2lta = pe.Node(niu.Function(function=_itk2lta), name="itk2lta", run_without_submitting=True)

    sampler = pe.MapNode(
        fs.SampleToSurface(
            interp_method="trilinear",
            out_type="gii",
            override_reg_subj=True,
            sampling_method="average",
            sampling_range=(0, 1, 0.2),
            sampling_units="frac",
        ),
        name_source=['source_file'],
        keep_extension=False,
        iterfield=["hemi"],
        name="sampler",
        mem_gb=mem_gb * 3,
    )
    sampler.inputs.hemi = ["lh", "rh"]

    update_metadata = pe.MapNode(
        GiftiSetAnatomicalStructure(),
        iterfield=["in_file"],
        name="update_metadata",
        mem_gb=DEFAULT_MEMORY_MIN_GB,
    )

    joinnode = pe.JoinNode(
        niu.IdentityInterface(fields=["surfaces", "target"]),
        joinsource="itersource",
        name="joinnode",
    )

    outputnode = pe.Node(
        niu.IdentityInterface(fields=["surfaces", "target"]),
        name="outputnode",
    )

    # Some recon methods do not create T1
    if surface_recon_method == 'freesurfer':
        fsnative_file = 'T1'
    elif surface_recon_method in ('infantfs', 'mcribs'):
        fsnative_file = 'brain'
    else:
        raise NotImplementedError(f"Surface recon method: {surface_recon_method}")

    # fmt: off
    workflow.connect([
        (inputnode, get_fsnative, [
            ("subject_id", "subject_id"),
            ("subjects_dir", "subjects_dir")
        ]),
        (inputnode, targets, [("subject_id", "subject_id")]),
        (inputnode, itk2lta, [
            ("source_file", "src_file"),
            ("t1w2fsnative_xfm", "in_file"),
        ]),
        (get_fsnative, itk2lta, [(fsnative_file, 'dst_file')]),
        (inputnode, sampler, [
            ("subjects_dir", "subjects_dir"),
            ("subject_id", "subject_id"),
        ]),
        (itersource, targets, [("target", "space")]),
        (inputnode, rename_src, [("source_file", "in_file")]),
        (itersource, rename_src, [("target", "subject")]),
        (rename_src, sampler, [("out_file", "source_file")]),
        (itk2lta, sampler, [("out", "reg_file")]),
        (targets, sampler, [("out", "target_subject")]),
        (update_metadata, joinnode, [("out_file", "surfaces")]),
        (itersource, joinnode, [("target", "target")]),
        (joinnode, outputnode, [
            ("surfaces", "surfaces"),
            ("target", "target"),
        ]),
    ])
    # fmt: on

    # Refine if medial vertices should be NaNs
    medial_nans = pe.MapNode(
        MedialNaNs(), iterfield=["in_file"], name="medial_nans", mem_gb=DEFAULT_MEMORY_MIN_GB
    )

    if medial_surface_nan:
        # fmt: off
        workflow.connect([
            (inputnode, medial_nans, [("subjects_dir", "subjects_dir")]),
            (sampler, medial_nans, [("out_file", "in_file")]),
            (medial_nans, update_metadata, [("out_file", "in_file")]),
        ])
        # fmt: on
    else:
        workflow.connect(sampler, "out_file", update_metadata, "in_file")
    return workflow


def init_goodvoxels_bold_mask_wf(mem_gb, name="goodvoxels_bold_mask_wf"):
    """
    Calculate a mask of a BOLD series excluding high variance voxels.

    Workflow Graph
        .. workflow::
            :graph2use: colored
            :simple_form: yes

            from nibabies.workflows.bold.resampling import init_goodvoxels_bold_mask_wf
            wf = init_goodvoxels_bold_mask_wf(mem_gb=0.1)

    Parameters
    ----------
    mem_gb : :obj:`float`
        Size of BOLD file in GB
    name : :obj:`str`
        Name of workflow (default: ``goodvoxels_bold_mask_wf``)

    Inputs
    ------
    anat_ribbon
        Cortical ribbon in T1w space
    bold_file
        Motion-corrected BOLD series in T1w space

    Outputs
    -------
    masked_bold
        BOLD series after masking outlier voxels with locally high COV
    goodvoxels_ribbon
        Cortical ribbon mask excluding voxels with locally high COV
    """
    workflow = pe.Workflow(name=name)

    inputnode = pe.Node(
        niu.IdentityInterface(fields=["anat_ribbon", "bold_file"]),
        name="inputnode",
    )
    outputnode = pe.Node(
        niu.IdentityInterface(
            fields=[
                "goodvoxels_mask",
                "goodvoxels_ribbon",
            ]
        ),
        name="outputnode",
    )
    ribbon_boldsrc_xfm = pe.Node(
        ApplyTransforms(interpolation='MultiLabel', transforms='identity'),
        name="ribbon_boldsrc_xfm",
        mem_gb=mem_gb,
    )

    stdev_volume = pe.Node(
        fsl.maths.StdImage(dimension='T'),
        name="stdev_volume",
        mem_gb=DEFAULT_MEMORY_MIN_GB,
    )

    mean_volume = pe.Node(
        fsl.maths.MeanImage(dimension='T'),
        name="mean_volume",
        mem_gb=DEFAULT_MEMORY_MIN_GB,
    )

    cov_volume = pe.Node(
        fsl.maths.BinaryMaths(operation='div'),
        name="cov_volume",
        mem_gb=DEFAULT_MEMORY_MIN_GB,
    )

    cov_ribbon = pe.Node(
        fsl.ApplyMask(),
        name="cov_ribbon",
        mem_gb=DEFAULT_MEMORY_MIN_GB,
    )

    cov_ribbon_mean = pe.Node(
        fsl.ImageStats(op_string='-M'),
        name="cov_ribbon_mean",
        mem_gb=DEFAULT_MEMORY_MIN_GB,
    )

    cov_ribbon_std = pe.Node(
        fsl.ImageStats(op_string='-S'),
        name="cov_ribbon_std",
        mem_gb=DEFAULT_MEMORY_MIN_GB,
    )

    cov_ribbon_norm = pe.Node(
        fsl.maths.BinaryMaths(operation='div'),
        name="cov_ribbon_norm",
        mem_gb=DEFAULT_MEMORY_MIN_GB,
    )

    smooth_norm = pe.Node(
        fsl.maths.MathsCommand(args="-bin -s 5"),
        name="smooth_norm",
        mem_gb=DEFAULT_MEMORY_MIN_GB,
    )

    merge_smooth_norm = pe.Node(
        niu.Merge(1),
        name="merge_smooth_norm",
        mem_gb=DEFAULT_MEMORY_MIN_GB,
        run_without_submitting=True,
    )

    cov_ribbon_norm_smooth = pe.Node(
        fsl.maths.MultiImageMaths(op_string='-s 5 -div %s -dilD'),
        name="cov_ribbon_norm_smooth",
        mem_gb=DEFAULT_MEMORY_MIN_GB,
    )

    cov_norm = pe.Node(
        fsl.maths.BinaryMaths(operation='div'),
        name="cov_norm",
        mem_gb=DEFAULT_MEMORY_MIN_GB,
    )

    cov_norm_modulate = pe.Node(
        fsl.maths.BinaryMaths(operation='div'),
        name="cov_norm_modulate",
        mem_gb=DEFAULT_MEMORY_MIN_GB,
    )

    cov_norm_modulate_ribbon = pe.Node(
        fsl.ApplyMask(),
        name="cov_norm_modulate_ribbon",
        mem_gb=DEFAULT_MEMORY_MIN_GB,
    )

    def _calc_upper_thr(in_stats):
        return in_stats[0] + (in_stats[1] * 0.5)

    upper_thr_val = pe.Node(
        Function(
            input_names=["in_stats"], output_names=["upper_thresh"], function=_calc_upper_thr
        ),
        name="upper_thr_val",
        mem_gb=DEFAULT_MEMORY_MIN_GB,
    )

    def _calc_lower_thr(in_stats):
        return in_stats[1] - (in_stats[0] * 0.5)

    lower_thr_val = pe.Node(
        Function(
            input_names=["in_stats"], output_names=["lower_thresh"], function=_calc_lower_thr
        ),
        name="lower_thr_val",
        mem_gb=DEFAULT_MEMORY_MIN_GB,
    )

    mod_ribbon_mean = pe.Node(
        fsl.ImageStats(op_string='-M'),
        name="mod_ribbon_mean",
        mem_gb=DEFAULT_MEMORY_MIN_GB,
    )

    mod_ribbon_std = pe.Node(
        fsl.ImageStats(op_string='-S'),
        name="mod_ribbon_std",
        mem_gb=DEFAULT_MEMORY_MIN_GB,
    )

    merge_mod_ribbon_stats = pe.Node(
        niu.Merge(2),
        name="merge_mod_ribbon_stats",
        mem_gb=DEFAULT_MEMORY_MIN_GB,
        run_without_submitting=True,
    )

    bin_mean_volume = pe.Node(
        fsl.maths.UnaryMaths(operation="bin"),
        name="bin_mean_volume",
        mem_gb=DEFAULT_MEMORY_MIN_GB,
    )

    merge_goodvoxels_operands = pe.Node(
        niu.Merge(2),
        name="merge_goodvoxels_operands",
        mem_gb=DEFAULT_MEMORY_MIN_GB,
        run_without_submitting=True,
    )

    goodvoxels_thr = pe.Node(
        fsl.maths.Threshold(),
        name="goodvoxels_thr",
        mem_gb=mem_gb,
    )

    goodvoxels_mask = pe.Node(
        fsl.maths.MultiImageMaths(op_string='-bin -sub %s -mul -1'),
        name="goodvoxels_mask",
        mem_gb=mem_gb,
    )

    goodvoxels_ribbon_mask = pe.Node(
        fsl.ApplyMask(),
        name_source=['in_file'],
        keep_extension=True,
        name="goodvoxels_ribbon_mask",
        mem_gb=DEFAULT_MEMORY_MIN_GB,
    )

    # make HCP-style "goodvoxels" mask in t1w space for filtering outlier voxels
    # in bold timeseries, based on modulated normalized covariance
    # fmt:off
    workflow.connect([
        (inputnode, ribbon_boldsrc_xfm, [("anat_ribbon", "input_image")]),
        (inputnode, stdev_volume, [("bold_file", "in_file")]),
        (inputnode, mean_volume, [("bold_file", "in_file")]),
        (mean_volume, ribbon_boldsrc_xfm, [("out_file", "reference_image")]),
        (stdev_volume, cov_volume, [("out_file", "in_file")]),
        (mean_volume, cov_volume, [("out_file", "operand_file")]),
        (cov_volume, cov_ribbon, [("out_file", "in_file")]),
        (ribbon_boldsrc_xfm, cov_ribbon, [("output_image", "mask_file")]),
        (cov_ribbon, cov_ribbon_mean, [("out_file", "in_file")]),
        (cov_ribbon, cov_ribbon_std, [("out_file", "in_file")]),
        (cov_ribbon, cov_ribbon_norm, [("out_file", "in_file")]),
        (cov_ribbon_mean, cov_ribbon_norm, [("out_stat", "operand_value")]),
        (cov_ribbon_norm, smooth_norm, [("out_file", "in_file")]),
        (smooth_norm, merge_smooth_norm, [("out_file", "in1")]),
        (cov_ribbon_norm, cov_ribbon_norm_smooth, [("out_file", "in_file")]),
        (merge_smooth_norm, cov_ribbon_norm_smooth, [("out", "operand_files")]),
        (cov_ribbon_mean, cov_norm, [("out_stat", "operand_value")]),
        (cov_volume, cov_norm, [("out_file", "in_file")]),
        (cov_norm, cov_norm_modulate, [("out_file", "in_file")]),
        (cov_ribbon_norm_smooth, cov_norm_modulate, [("out_file", "operand_file")]),
        (cov_norm_modulate, cov_norm_modulate_ribbon, [("out_file", "in_file")]),
        (ribbon_boldsrc_xfm, cov_norm_modulate_ribbon, [("output_image", "mask_file")]),
        (cov_norm_modulate_ribbon, mod_ribbon_mean, [("out_file", "in_file")]),
        (cov_norm_modulate_ribbon, mod_ribbon_std, [("out_file", "in_file")]),
        (mod_ribbon_mean, merge_mod_ribbon_stats, [("out_stat", "in1")]),
        (mod_ribbon_std, merge_mod_ribbon_stats, [("out_stat", "in2")]),
        (merge_mod_ribbon_stats, upper_thr_val, [("out", "in_stats")]),
        (merge_mod_ribbon_stats, lower_thr_val, [("out", "in_stats")]),
        (mean_volume, bin_mean_volume, [("out_file", "in_file")]),
        (upper_thr_val, goodvoxels_thr, [("upper_thresh", "thresh")]),
        (cov_norm_modulate, goodvoxels_thr, [("out_file", "in_file")]),
        (bin_mean_volume, merge_goodvoxels_operands, [("out_file", "in1")]),
        (goodvoxels_thr, goodvoxels_mask, [("out_file", "in_file")]),
        (merge_goodvoxels_operands, goodvoxels_mask, [("out", "operand_files")]),
        (goodvoxels_mask, goodvoxels_ribbon_mask, [("out_file", "in_file")]),
        (ribbon_boldsrc_xfm, goodvoxels_ribbon_mask, [("output_image", "mask_file")]),
        (goodvoxels_mask, outputnode, [("out_file", "goodvoxels_mask")]),
        (goodvoxels_ribbon_mask, outputnode, [("out_file", "goodvoxels_ribbon")]),
    ])
    # fmt:on
    return workflow


def init_bold_fsLR_resampling_wf(
    grayord_density: ty.Literal['91k', '170k'],
    estimate_goodvoxels: bool,
    omp_nthreads: int,
    mem_gb: float,
    mcribs: bool = False,
    name: str = "bold_fsLR_resampling_wf",
):
    """Resample BOLD time series to fsLR surface.
    This workflow is derived heavily from three scripts within the DCAN-HCP pipelines scripts
    Line numbers correspond to the locations of the code in the original scripts, found at:
    https://github.com/DCAN-Labs/DCAN-HCP/tree/9291324/
    Workflow Graph
        .. workflow::
            :graph2use: colored
            :simple_form: yes
            from nibabies.workflows.bold.resampling import init_bold_fsLR_resampling_wf
            wf = init_bold_fsLR_resampling_wf(
                estimate_goodvoxels=True,
                grayord_density='91k',
                omp_nthreads=1,
                mem_gb=1,
            )
    Parameters
    ----------
    grayord_density : :class:`str`
        Either ``"91k"`` or ``"170k"``, representing the total *grayordinates*.
    estimate_goodvoxels : :class:`bool`
        Calculate mask excluding voxels with a locally high coefficient of variation to
        exclude from surface resampling
    omp_nthreads : :class:`int`
        Maximum number of threads an individual process may use
    mem_gb : :class:`float`
        Size of BOLD file in GB
    name : :class:`str`
        Name of workflow (default: ``bold_fsLR_resampling_wf``)
    Inputs
    ------
    bold_file : :class:`str`
        Path to BOLD file resampled into T1 space
    surfaces : :class:`list` of :class:`str`
        Path to left and right hemisphere white, pial and midthickness GIFTI surfaces
    morphometrics : :class:`list` of :class:`str`
        Path to left and right hemisphere morphometric GIFTI surfaces, which must include thickness
    sphere_reg_fsLR : :class:`list` of :class:`str`
        Path to left and right hemisphere sphere.reg GIFTI surfaces, mapping from subject to fsLR
    anat_ribbon : :class:`str`
        Path to mask of cortical ribbon in T1w space, for calculating goodvoxels
    Outputs
    -------
    bold_fsLR : :class:`list` of :class:`str`
        Path to BOLD series resampled as functional GIFTI files in fsLR space
    goodvoxels_mask : :class:`str`
        Path to mask of voxels, excluding those with locally high coefficients of variation
    """
    from niworkflows.engine.workflows import LiterateWorkflow as Workflow
    from niworkflows.interfaces.surf import CreateSurfaceROI
    from niworkflows.interfaces.workbench import (
        MetricFillHoles,
        MetricRemoveIslands,
        VolumeToSurfaceMapping,
    )
    from smriprep import data as smriprep_data

    from nibabies.interfaces.utils import CiftiSelect

    fslr_density = "32k" if grayord_density == "91k" else "59k"

    workflow = Workflow(name=name)

    workflow.__desc__ = """\
The BOLD time-series were resampled onto the left/right-symmetric template
"fsLR" [@hcppipelines].
"""

    inputnode = pe.Node(
        niu.IdentityInterface(
            fields=[
                'bold_file',
                'surfaces',
                'morphometrics',
                'sphere_reg_fsLR',
                'midthickness_fsLR',
                'anat_ribbon',
            ]
        ),
        name='inputnode',
    )

    itersource = pe.Node(
        niu.IdentityInterface(fields=['hemi']),
        name='bold_fslr_itersource',
        iterables=[('hemi', ['L', 'R'])],
    )

    joinnode = pe.JoinNode(
        niu.IdentityInterface(fields=['bold_fsLR']),
        name='bold_fslr_joinnode',
        joinsource='bold_fslr_itersource',
    )

    outputnode = pe.Node(
        niu.IdentityInterface(fields=['bold_fsLR', 'goodvoxels_mask']),
        name='outputnode',
    )

    # select white, midthickness and pial surfaces based on hemi
    select_surfaces = pe.Node(CiftiSelect(), name='select_surfaces')
    if mcribs:
        atlases = load_resource('atlases')
        # use dHCP 32k fsLR instead
        select_surfaces.inputs.template_spheres = [
            str(atlases / 'dHCP' / 'dHCP.week42.L.sphere.surf.gii'),
            str(atlases / 'dHCP' / 'dHCP.week42.R.sphere.surf.gii'),
        ]
    else:
        select_surfaces.inputs.template_spheres = [
            str(sphere)
            for sphere in tf.get(
                template='fsLR',
                density=fslr_density,
                suffix='sphere',
                space=None,
                extension='.surf.gii',
            )
        ]

    smriprep_atlases = smriprep_data.load_resource('atlases')
    select_surfaces.inputs.template_rois = [
        str(smriprep_atlases / 'L.atlasroi.32k_fs_LR.shape.gii'),
        str(smriprep_atlases / 'R.atlasroi.32k_fs_LR.shape.gii'),
    ]

    # Reimplements lines 282-290 of FreeSurfer2CaretConvertAndRegisterNonlinear.sh
    initial_roi = pe.Node(CreateSurfaceROI(), name="initial_roi", mem_gb=DEFAULT_MEMORY_MIN_GB)

    # Lines 291-292
    fill_holes = pe.Node(MetricFillHoles(), name="fill_holes", mem_gb=DEFAULT_MEMORY_MIN_GB)
    native_roi = pe.Node(MetricRemoveIslands(), name="native_roi", mem_gb=DEFAULT_MEMORY_MIN_GB)

    # RibbonVolumeToSurfaceMapping.sh
    # Line 85 thru ...
    volume_to_surface = pe.Node(
        VolumeToSurfaceMapping(method="ribbon-constrained"),
        name="volume_to_surface",
        mem_gb=mem_gb * 3,
        n_procs=omp_nthreads,
    )
    metric_dilate = pe.Node(
        MetricDilate(distance=10, nearest=True),
        name="metric_dilate",
        n_procs=omp_nthreads,
    )
    mask_native = pe.Node(MetricMask(), name="mask_native")
    resample_to_fsLR = pe.Node(
        MetricResample(method='ADAP_BARY_AREA', area_surfs=True),
        name="resample_to_fsLR",
        n_procs=omp_nthreads,
    )
    # ... line 89
    mask_fsLR = pe.Node(MetricMask(), name="mask_fsLR")

    # fmt: off
    workflow.connect([
        (inputnode, select_surfaces, [
            ('surfaces', 'surfaces'),
            ('morphometrics', 'morphometrics'),
            ('sphere_reg_fsLR', 'spherical_registrations'),
            ('midthickness_fsLR', 'template_surfaces'),
        ]),
        (itersource, select_surfaces, [('hemi', 'hemi')]),
        # Native ROI file from thickness
        (itersource, initial_roi, [('hemi', 'hemisphere')]),
        (select_surfaces, initial_roi, [('thickness', 'thickness_file')]),
        (select_surfaces, fill_holes, [('midthickness', 'surface_file')]),
        (select_surfaces, native_roi, [('midthickness', 'surface_file')]),
        (initial_roi, fill_holes, [('roi_file', 'metric_file')]),
        (fill_holes, native_roi, [('out_file', 'metric_file')]),
        # Resample BOLD to native surface, dilate and mask
        (inputnode, volume_to_surface, [('bold_file', 'volume_file')]),
        (select_surfaces, volume_to_surface, [
            ('midthickness', 'surface_file'),
            ('white', 'inner_surface'),
            ('pial', 'outer_surface'),
        ]),
        (select_surfaces, metric_dilate, [('midthickness', 'surf_file')]),
        (volume_to_surface, metric_dilate, [('out_file', 'in_file')]),
        (native_roi, mask_native, [('out_file', 'mask')]),
        (metric_dilate, mask_native, [('out_file', 'in_file')]),
        # Resample BOLD to fsLR and mask
        (select_surfaces, resample_to_fsLR, [
            ('sphere_reg', 'current_sphere'),
            ('template_sphere', 'new_sphere'),
            ('midthickness', 'current_area'),
            ('template_surface', 'new_area'),
        ]),
        (native_roi, resample_to_fsLR, [('out_file', 'roi_metric')]),
        (mask_native, resample_to_fsLR, [('out_file', 'in_file')]),
        (select_surfaces, mask_fsLR, [('template_roi', 'mask')]),
        (resample_to_fsLR, mask_fsLR, [('out_file', 'in_file')]),
        # Output
        (mask_fsLR, joinnode, [('out_file', 'bold_fsLR')]),
        (joinnode, outputnode, [('bold_fsLR', 'bold_fsLR')]),
    ])
    # fmt: on

    if estimate_goodvoxels:
        workflow.__desc__ += """\
A "goodvoxels" mask was applied during volume-to-surface sampling in fsLR space,
excluding voxels whose time-series have a locally high coefficient of variation.
"""

        goodvoxels_bold_mask_wf = init_goodvoxels_bold_mask_wf(mem_gb)

        # fmt: off
        workflow.connect([
            (inputnode, goodvoxels_bold_mask_wf, [
                ("bold_file", "inputnode.bold_file"),
                ("anat_ribbon", "inputnode.anat_ribbon"),
            ]),
            (goodvoxels_bold_mask_wf, volume_to_surface, [
                ("outputnode.goodvoxels_mask", "volume_roi"),
            ]),
            (goodvoxels_bold_mask_wf, outputnode, [
                ("outputnode.goodvoxels_mask", "goodvoxels_mask"),
            ]),
        ])
        # fmt: on

    return workflow


def init_bold_std_trans_wf(
    freesurfer,
    mem_gb,
    omp_nthreads,
    spaces,
    multiecho,
    name="bold_std_trans_wf",
    use_compression=True,
):
    """
    Sample fMRI into standard space with a single-step resampling of the original BOLD series.

    .. important::
        This workflow provides two outputnodes.
        One output node (with name ``poutputnode``) will be parameterized in a Nipype sense
        (see `Nipype iterables
        <https://miykael.github.io/nipype_tutorial/notebooks/basic_iteration.html>`__), and a
        second node (``outputnode``) will collapse the parameterized outputs into synchronous
        lists of the output fields listed below.

    Workflow Graph
        .. workflow::
            :graph2use: colored
            :simple_form: yes

            from niworkflows.utils.spaces import SpatialReferences
            from fmriprep.workflows.bold import init_bold_std_trans_wf
            wf = init_bold_std_trans_wf(
                freesurfer=True,
                mem_gb=3,
                omp_nthreads=1,
                spaces=SpatialReferences(
                    spaces=['MNI152Lin',
                            ('MNIPediatricAsym', {'cohort': '6'})],
                    checkpoint=True),
            )

    Parameters
    ----------
    freesurfer : :obj:`bool`
        Whether to generate FreeSurfer's aseg/aparc segmentations on BOLD space.
    mem_gb : :obj:`float`
        Size of BOLD file in GB
    omp_nthreads : :obj:`int`
        Maximum number of threads an individual process may use
    spaces : :py:class:`~niworkflows.utils.spaces.SpatialReferences`
        A container for storing, organizing, and parsing spatial normalizations. Composed of
        :py:class:`~niworkflows.utils.spaces.Reference` objects representing spatial references.
        Each ``Reference`` contains a space, which is a string of either TemplateFlow template IDs
        (e.g., ``MNI152Lin``, ``MNI152NLin6Asym``, ``MNIPediatricAsym``), nonstandard references
        (e.g., ``T1w`` or ``anat``, ``sbref``, ``run``, etc.), or a custom template located in
        the TemplateFlow root directory. Each ``Reference`` may also contain a spec, which is a
        dictionary with template specifications (e.g., a specification of ``{'resolution': 2}``
        would lead to resampling on a 2mm resolution of the space).
    name : :obj:`str`
        Name of workflow (default: ``bold_std_trans_wf``)
    use_compression : :obj:`bool`
        Save registered BOLD series as ``.nii.gz``

    Inputs
    ------
    anat2std_xfm
        List of anatomical-to-standard space transforms generated during
        spatial normalization.
    bold_aparc
        FreeSurfer's ``aparc+aseg.mgz`` atlas projected into the T1w reference
        (only if ``recon-all`` was run).
    bold_aseg
        FreeSurfer's ``aseg.mgz`` atlas projected into the T1w reference
        (only if ``recon-all`` was run).
    bold_mask
        Skull-stripping mask of reference image
    bold_split
        Individual 3D volumes, not motion corrected
    fieldwarp
        a :abbr:`DFM (displacements field map)` in ITK format
    hmc_xforms
        List of affine transforms aligning each volume to ``ref_image`` in ITK format
    itk_bold_to_t1
        Affine transform from ``ref_bold_brain`` to T1 space (ITK format)
    name_source
        BOLD series NIfTI file
        Used to recover original information lost during processing
    templates
        List of templates that were applied as targets during
        spatial normalization.

    Outputs
    -------
    bold_std
        BOLD series, resampled to template space
    bold_std_ref
        Reference, contrast-enhanced summary of the BOLD series, resampled to template space
    bold_mask_std
        BOLD series mask in template space
    bold_aseg_std
        FreeSurfer's ``aseg.mgz`` atlas, in template space at the BOLD resolution
        (only if ``recon-all`` was run)
    bold_aparc_std
        FreeSurfer's ``aparc+aseg.mgz`` atlas, in template space at the BOLD resolution
        (only if ``recon-all`` was run)
    template
        Template identifiers synchronized correspondingly to previously
        described outputs.

    """
    from niworkflows.engine.workflows import LiterateWorkflow as Workflow
    from niworkflows.func.util import init_bold_reference_wf
    from niworkflows.interfaces.fixes import FixHeaderApplyTransforms as ApplyTransforms
    from niworkflows.interfaces.itk import MultiApplyTransforms
    from niworkflows.interfaces.nibabel import GenerateSamplingReference
    from niworkflows.interfaces.nilearn import Merge
    from niworkflows.interfaces.utility import KeySelect
    from niworkflows.utils.spaces import format_reference

    workflow = Workflow(name=name)
    output_references = spaces.cached.get_spaces(nonstandard=False, dim=(3,))
    std_vol_references = [
        (s.fullname, s.spec) for s in spaces.references if s.standard and s.dim == 3
    ]

    if len(output_references) == 1:
        workflow.__desc__ = """\
The BOLD time-series were resampled into standard space,
generating a *preprocessed BOLD run in {tpl} space*.
""".format(
            tpl=output_references[0]
        )
    elif len(output_references) > 1:
        workflow.__desc__ = """\
The BOLD time-series were resampled into several standard spaces,
correspondingly generating the following *spatially-normalized,
preprocessed BOLD runs*: {tpl}.
""".format(
            tpl=", ".join(output_references)
        )

    inputnode = pe.Node(
        niu.IdentityInterface(
            fields=[
                "anat2std_xfm",
                "bold_aparc",
                "bold_aseg",
                "bold_mask",
                "bold_split",
                "t2star",
                "fieldwarp",
                "hmc_xforms",
                "itk_bold_to_t1",
                "name_source",
                "templates",
            ]
        ),
        name="inputnode",
    )

    iterablesource = pe.Node(niu.IdentityInterface(fields=["std_target"]), name="iterablesource")
    # Generate conversions for every template+spec at the input
    iterablesource.iterables = [("std_target", std_vol_references)]

    split_target = pe.Node(
        niu.Function(
            function=_split_spec,
            input_names=["in_target"],
            output_names=["space", "template", "spec"],
        ),
        run_without_submitting=True,
        name="split_target",
    )

    select_std = pe.Node(
        KeySelect(fields=["anat2std_xfm"]), name="select_std", run_without_submitting=True
    )

    select_tpl = pe.Node(
        niu.Function(function=_select_template), name="select_tpl", run_without_submitting=True
    )

    gen_ref = pe.Node(
        GenerateSamplingReference(), name="gen_ref", mem_gb=0.3
    )  # 256x256x256 * 64 / 8 ~ 150MB)

    mask_std_tfm = pe.Node(
        ApplyTransforms(interpolation="MultiLabel"), name="mask_std_tfm", mem_gb=1
    )

    # Write corrected file in the designated output dir
    mask_merge_tfms = pe.Node(
        niu.Merge(2),
        name="mask_merge_tfms",
        run_without_submitting=True,
        mem_gb=DEFAULT_MEMORY_MIN_GB,
    )

    merge_xforms = pe.Node(
        niu.Merge(4),
        name="merge_xforms",
        run_without_submitting=True,
        mem_gb=DEFAULT_MEMORY_MIN_GB,
    )

    bold_to_std_transform = pe.Node(
        MultiApplyTransforms(interpolation="LanczosWindowedSinc", float=True, copy_dtype=True),
        name="bold_to_std_transform",
        mem_gb=mem_gb * 3 * omp_nthreads,
        n_procs=omp_nthreads,
    )

    merge = pe.Node(
        Merge(compress=use_compression), name="merge", mem_gb=mem_gb * 3
    )  # TODO: Lessen expensive restrictions

    # Generate a reference on the target standard space
    # TODO: Replace with masking interface?
    gen_final_ref = init_bold_reference_wf(omp_nthreads=omp_nthreads, pre_mask=True)

    # fmt: off
    workflow.connect([
        (iterablesource, split_target, [('std_target', 'in_target')]),
        (iterablesource, select_tpl, [('std_target', 'template')]),
        (inputnode, select_std, [('anat2std_xfm', 'anat2std_xfm'),
                                 ('templates', 'keys')]),
        (inputnode, mask_std_tfm, [('bold_mask', 'input_image')]),
        (inputnode, gen_ref, [(('bold_split', _first), 'moving_image')]),
        (inputnode, merge_xforms, [('hmc_xforms', 'in4'),
                                   ('fieldwarp', 'in3'),
                                   (('itk_bold_to_t1', _aslist), 'in2')]),
        (inputnode, merge, [('name_source', 'header_source')]),
        (inputnode, mask_merge_tfms, [(('itk_bold_to_t1', _aslist), 'in2')]),
        (inputnode, bold_to_std_transform, [('bold_split', 'input_image')]),
        (split_target, select_std, [('space', 'key')]),
        (select_std, merge_xforms, [('anat2std_xfm', 'in1')]),
        (select_std, mask_merge_tfms, [('anat2std_xfm', 'in1')]),
        (split_target, gen_ref, [(('spec', _is_native), 'keep_native')]),
        (select_tpl, gen_ref, [('out', 'fixed_image')]),
        (merge_xforms, bold_to_std_transform, [('out', 'transforms')]),
        (gen_ref, bold_to_std_transform, [('out_file', 'reference_image')]),
        (gen_ref, mask_std_tfm, [('out_file', 'reference_image')]),
        (mask_merge_tfms, mask_std_tfm, [('out', 'transforms')]),
        (mask_std_tfm, gen_final_ref, [('output_image', 'inputnode.bold_mask')]),
        (bold_to_std_transform, merge, [('out_files', 'in_files')]),
        (merge, gen_final_ref, [('out_file', 'inputnode.bold_file')]),
    ])
    # fmt: on

    output_names = [
        "bold_mask_std",
        "bold_std",
        "bold_std_ref",
        "spatial_reference",
        "template",
    ]
    if freesurfer:
        output_names.extend(["bold_aseg_std", "bold_aparc_std"])
    if multiecho:
        output_names.append("t2star_std")

    poutputnode = pe.Node(niu.IdentityInterface(fields=output_names), name="poutputnode")
    # fmt: off
    workflow.connect([
        # Connecting outputnode
        (iterablesource, poutputnode, [
            (('std_target', format_reference), 'spatial_reference')]),
        (merge, poutputnode, [('out_file', 'bold_std')]),
        (gen_final_ref, poutputnode, [('outputnode.ref_image', 'bold_std_ref')]),
        (mask_std_tfm, poutputnode, [('output_image', 'bold_mask_std')]),
        (select_std, poutputnode, [('key', 'template')]),
    ])
    # fmt: on

    if freesurfer:
        # Sample the parcellation files to functional space
        aseg_std_tfm = pe.Node(
            ApplyTransforms(interpolation="MultiLabel"), name="aseg_std_tfm", mem_gb=1
        )
        aparc_std_tfm = pe.Node(
            ApplyTransforms(interpolation="MultiLabel"), name="aparc_std_tfm", mem_gb=1
        )

        # fmt: off
        workflow.connect([
            (inputnode, aseg_std_tfm, [('bold_aseg', 'input_image')]),
            (inputnode, aparc_std_tfm, [('bold_aparc', 'input_image')]),
            (select_std, aseg_std_tfm, [('anat2std_xfm', 'transforms')]),
            (select_std, aparc_std_tfm, [('anat2std_xfm', 'transforms')]),
            (gen_ref, aseg_std_tfm, [('out_file', 'reference_image')]),
            (gen_ref, aparc_std_tfm, [('out_file', 'reference_image')]),
            (aseg_std_tfm, poutputnode, [('output_image', 'bold_aseg_std')]),
            (aparc_std_tfm, poutputnode, [('output_image', 'bold_aparc_std')]),
        ])
        # fmt: on

    if multiecho:
        t2star_std_tfm = pe.Node(
            ApplyTransforms(interpolation="LanczosWindowedSinc", float=True),
            name="t2star_std_tfm",
            mem_gb=1,
        )
        # fmt:off
        workflow.connect([
            (inputnode, t2star_std_tfm, [("t2star", "input_image")]),
            (select_std, t2star_std_tfm, [("anat2std_xfm", "transforms")]),
            (gen_ref, t2star_std_tfm, [("out_file", "reference_image")]),
            (t2star_std_tfm, poutputnode, [("output_image", "t2star_std")]),
        ])
        # fmt:on

    # Connect parametric outputs to a Join outputnode
    outputnode = pe.JoinNode(
        niu.IdentityInterface(fields=output_names), name="outputnode", joinsource="iterablesource"
    )
    # fmt: off
    workflow.connect([
        (poutputnode, outputnode, [(f, f) for f in output_names]),
    ])
    # fmt: on
    return workflow


def init_bold_preproc_trans_wf(
    mem_gb,
    omp_nthreads,
    name="bold_preproc_trans_wf",
    use_compression=True,
    use_fieldwarp=False,
    interpolation="LanczosWindowedSinc",
):
    """
    Resample in native (original) space.

    This workflow resamples the input fMRI in its native (original)
    space in a "single shot" from the original BOLD series.

    Workflow Graph
        .. workflow::
            :graph2use: colored
            :simple_form: yes

            from fmriprep.workflows.bold import init_bold_preproc_trans_wf
            wf = init_bold_preproc_trans_wf(mem_gb=3, omp_nthreads=1)

    Parameters
    ----------
    mem_gb : :obj:`float`
        Size of BOLD file in GB
    omp_nthreads : :obj:`int`
        Maximum number of threads an individual process may use
    name : :obj:`str`
        Name of workflow (default: ``bold_std_trans_wf``)
    use_compression : :obj:`bool`
        Save registered BOLD series as ``.nii.gz``
    use_fieldwarp : :obj:`bool`
        Include SDC warp in single-shot transform from BOLD to MNI
    interpolation : :obj:`str`
        Interpolation type to be used by ANTs' ``applyTransforms``
        (default ``'LanczosWindowedSinc'``)

    Inputs
    ------
    bold_file
        Individual 3D volumes, not motion corrected
    name_source
        BOLD series NIfTI file
        Used to recover original information lost during processing
    hmc_xforms
        List of affine transforms aligning each volume to ``ref_image`` in ITK format
    fieldwarp
        a :abbr:`DFM (displacements field map)` in ITK format

    Outputs
    -------
    bold
        BOLD series, resampled in native space, including all preprocessing

    """
    from niworkflows.engine.workflows import LiterateWorkflow as Workflow
    from niworkflows.interfaces.itk import MultiApplyTransforms
    from niworkflows.interfaces.nilearn import Merge

    workflow = Workflow(name=name)
    workflow.__desc__ = """\
The BOLD time-series (including slice-timing correction when applied)
were resampled onto their original, native space by applying
{transforms}.
These resampled BOLD time-series will be referred to as *preprocessed
BOLD in original space*, or just *preprocessed BOLD*.
""".format(
        transforms="""\
a single, composite transform to correct for head-motion and
susceptibility distortions"""
        if use_fieldwarp
        else """\
the transforms to correct for head-motion"""
    )

    inputnode = pe.Node(
        niu.IdentityInterface(fields=["name_source", "bold_file", "hmc_xforms", "fieldwarp"]),
        name="inputnode",
    )

    outputnode = pe.Node(niu.IdentityInterface(fields=["bold"]), name="outputnode")

    merge_xforms = pe.Node(
        niu.Merge(2),
        name="merge_xforms",
        run_without_submitting=True,
        mem_gb=DEFAULT_MEMORY_MIN_GB,
    )

    bold_transform = pe.Node(
        MultiApplyTransforms(interpolation=interpolation, copy_dtype=True),
        name="bold_transform",
        mem_gb=mem_gb * 3 * omp_nthreads,
        n_procs=omp_nthreads,
    )

    merge = pe.Node(Merge(compress=use_compression), name="merge", mem_gb=mem_gb * 3)

    # fmt: off
    workflow.connect([
        (inputnode, merge_xforms, [('fieldwarp', 'in1'),
                                   ('hmc_xforms', 'in2')]),
        (inputnode, bold_transform, [('bold_file', 'input_image'),
                                     (('bold_file', _first), 'reference_image')]),
        (inputnode, merge, [('name_source', 'header_source')]),
        (merge_xforms, bold_transform, [('out', 'transforms')]),
        (bold_transform, merge, [('out_files', 'in_files')]),
        (merge, outputnode, [('out_file', 'bold')]),
    ])
    # fmt: on

    return workflow


def init_bold_grayords_wf(grayord_density, mem_gb, repetition_time, name="bold_grayords_wf"):
    """
    Sample Grayordinates files onto the fsLR atlas.

    Outputs are in CIFTI2 format.

    Workflow Graph
        .. workflow::
            :graph2use: colored
            :simple_form: yes

            from fmriprep.workflows.bold import init_bold_grayords_wf
            wf = init_bold_grayords_wf(mem_gb=0.1, grayord_density='91k')

    Parameters
    ----------
    grayord_density : :obj:`str`
        Either `91k` or `170k`, representing the total of vertices or *grayordinates*.
    mem_gb : :obj:`float`
        Size of BOLD file in GB
    name : :obj:`str`
        Unique name for the subworkflow (default: ``'bold_grayords_wf'``)

    Inputs
    ------
    subcortical_volume : :obj:`str`
        The subcortical structures in MNI152NLin6Asym space.
    subcortical_labels : :obj:`str`
        Volume file containing all subcortical labels
    surf_files : :obj:`str`
        List of BOLD files resampled on the fsaverage (ico7) surfaces
    surf_refs :
        List of unique identifiers corresponding to the BOLD surface-conversions.

    Outputs
    -------
    cifti_bold : :obj:`str`
        BOLD CIFTI dense timeseries.
    cifti_metadata : :obj:`str`
        BIDS metadata file corresponding to ``cifti_bold``.

    """
    from niworkflows.engine.workflows import LiterateWorkflow as Workflow
    from niworkflows.interfaces.utility import KeySelect

    from ...interfaces.nibabel import ReorientImage
    from ...interfaces.workbench import CiftiCreateDenseTimeseries

    workflow = Workflow(name=name)
    workflow.__desc__ = """\
*Grayordinates* files [@hcppipelines] containing {density} samples were also
generated using the highest-resolution ``fsaverage`` as intermediate standardized
surface space.
""".format(
        density=grayord_density
    )

    mni_density = "2" if grayord_density == "91k" else "1"

    inputnode = pe.Node(
        niu.IdentityInterface(
            fields=[
                "subcortical_volume",
                "subcortical_labels",
                "bold_fsLR",
            ]
        ),
        name="inputnode",
    )

    outputnode = pe.Node(
        niu.IdentityInterface(fields=["cifti_bold", "cifti_metadata"]),
        name="outputnode",
    )

    split_surfaces = pe.Node(
        niu.Function(function=_split_surfaces, output_names=["left_surface", "right_surface"]),
        name="split_surfaces",
    )

    reorient_data = pe.Node(ReorientImage(target_orientation="LAS"), name="reorient_data")
    reorient_labels = reorient_data.clone(name="reorient_labels")

    gen_cifti = pe.Node(CiftiCreateDenseTimeseries(timestep=repetition_time), name="gen_cifti")
<<<<<<< HEAD
    gen_cifti.inputs.volume_structure_labels = str(
        tf.get("MNI152NLin6Asym", resolution=mni_density, atlas="HCP", suffix="dseg")
=======
    gen_cifti.inputs.roi_left = tf.api.get(
        "fsLR", density=fslr_density, hemi="L", desc="nomedialwall", suffix="dparc"
    )
    gen_cifti.inputs.roi_right = tf.api.get(
        "fsLR", density=fslr_density, hemi="R", desc="nomedialwall", suffix="dparc"
>>>>>>> d649e3da
    )
    gen_cifti_metadata = pe.Node(
        niu.Function(function=_gen_metadata, output_names=["out_metadata"]),
        name="gen_cifti_metadata",
    )
    gen_cifti_metadata.inputs.grayord_density = grayord_density

    # fmt: off
    workflow.connect([
<<<<<<< HEAD
        (inputnode, gen_cifti, [
            ('subcortical_volume', 'volume_data'),
            ('subcortical_labels', 'volume_structure_labels')]),
        (inputnode, split_surfaces, [
            ('bold_fsLR', 'in_surfaces')]),
=======
        (inputnode, reorient_data, [("subcortical_volume", "in_file")]),
        (inputnode, reorient_labels, [("subcortical_labels", "in_file")]),
        (reorient_data, gen_cifti, [("out_file", "volume_data")]),
        (reorient_labels, gen_cifti, [("out_file", "volume_structure_labels")]),
        (inputnode, select_fs_surf, [('surf_files', 'surf_files'),
                                     ('surf_refs', 'keys')]),
        (select_fs_surf, resample, [('surf_files', 'in_file')]),
        (resample, split_surfaces, [('out_file', 'in_surfaces')]),
>>>>>>> d649e3da
        (split_surfaces, gen_cifti, [
            ('left_surface', 'left_metric'),
            ('right_surface', 'right_metric')]),
        (gen_cifti, outputnode, [('out_file', 'cifti_bold')]),
        (gen_cifti_metadata, outputnode, [('out_metadata', 'cifti_metadata')]),
    ])
    # fmt: on
    return workflow


def _gen_metadata(grayord_density):
    import json
    from pathlib import Path

    from niworkflows.interfaces.cifti import _prepare_cifti

    _, _, metadata = _prepare_cifti(grayord_density)
    metadata_file = Path("bold.dtseries.json").absolute()
    metadata_file.write_text(json.dumps(metadata, indent=2))
    return str(metadata_file)


def _split_surfaces(in_surfaces):
    """
    Split surfaces to differentiate left and right

    Returns
    -------
    Left surface
    Right surface
    """
    return in_surfaces[0], in_surfaces[1]


def _split_spec(in_target):
    space, spec = in_target
    template = space.split(":")[0]
    return space, template, spec


def _select_template(template):
    from niworkflows.utils.misc import get_template_specs

    template, specs = template
    template = template.split(":")[0]  # Drop any cohort modifier if present
    specs = specs.copy()
    specs["suffix"] = specs.get("suffix", "T1w")

    # Sanitize resolution
    res = specs.pop("res", None) or specs.pop("resolution", None) or "native"
    # workaround for templates without res- identifier
    if template in ("UNCInfant",):
        res = None

    if res != "native":
        specs["resolution"] = res
        return get_template_specs(template, template_spec=specs)[0]

    # Map nonstandard resolutions to existing resolutions
    specs["resolution"] = 2
    try:
        out = get_template_specs(template, template_spec=specs)
    except RuntimeError:
        specs["resolution"] = 1
        out = get_template_specs(template, template_spec=specs)

    return out[0]


def _first(inlist):
    return inlist[0]


def _aslist(in_value):
    if isinstance(in_value, list):
        return in_value
    elif isinstance(in_value, str):
        return [in_value]
    return list(in_value)


def _is_native(in_value):
    return in_value.get("resolution") == "native" or in_value.get("res") == "native"


def _itk2lta(in_file, src_file, dst_file):
    from pathlib import Path

    import nitransforms as nt

    out_file = Path("out.lta").absolute()
    nt.linear.load(
        in_file, fmt="fs" if in_file.endswith(".lta") else "itk", reference=src_file
    ).to_filename(out_file, moving=dst_file, fmt="fs")
    return str(out_file)<|MERGE_RESOLUTION|>--- conflicted
+++ resolved
@@ -1230,17 +1230,12 @@
     reorient_labels = reorient_data.clone(name="reorient_labels")
 
     gen_cifti = pe.Node(CiftiCreateDenseTimeseries(timestep=repetition_time), name="gen_cifti")
-<<<<<<< HEAD
-    gen_cifti.inputs.volume_structure_labels = str(
-        tf.get("MNI152NLin6Asym", resolution=mni_density, atlas="HCP", suffix="dseg")
-=======
-    gen_cifti.inputs.roi_left = tf.api.get(
-        "fsLR", density=fslr_density, hemi="L", desc="nomedialwall", suffix="dparc"
-    )
-    gen_cifti.inputs.roi_right = tf.api.get(
-        "fsLR", density=fslr_density, hemi="R", desc="nomedialwall", suffix="dparc"
->>>>>>> d649e3da
-    )
+#     gen_cifti.inputs.roi_left = tf.api.get(
+#         "fsLR", density=fslr_density, hemi="L", desc="nomedialwall", suffix="dparc"
+#     )
+#     gen_cifti.inputs.roi_right = tf.api.get(
+#         "fsLR", density=fslr_density, hemi="R", desc="nomedialwall", suffix="dparc"
+#     )
     gen_cifti_metadata = pe.Node(
         niu.Function(function=_gen_metadata, output_names=["out_metadata"]),
         name="gen_cifti_metadata",
@@ -1249,22 +1244,9 @@
 
     # fmt: off
     workflow.connect([
-<<<<<<< HEAD
-        (inputnode, gen_cifti, [
-            ('subcortical_volume', 'volume_data'),
-            ('subcortical_labels', 'volume_structure_labels')]),
-        (inputnode, split_surfaces, [
-            ('bold_fsLR', 'in_surfaces')]),
-=======
         (inputnode, reorient_data, [("subcortical_volume", "in_file")]),
         (inputnode, reorient_labels, [("subcortical_labels", "in_file")]),
-        (reorient_data, gen_cifti, [("out_file", "volume_data")]),
-        (reorient_labels, gen_cifti, [("out_file", "volume_structure_labels")]),
-        (inputnode, select_fs_surf, [('surf_files', 'surf_files'),
-                                     ('surf_refs', 'keys')]),
-        (select_fs_surf, resample, [('surf_files', 'in_file')]),
-        (resample, split_surfaces, [('out_file', 'in_surfaces')]),
->>>>>>> d649e3da
+        (inputnode, split_surfaces, [('bold_fsLR', 'in_surfaces')]),
         (split_surfaces, gen_cifti, [
             ('left_surface', 'left_metric'),
             ('right_surface', 'right_metric')]),
